--- conflicted
+++ resolved
@@ -209,7 +209,6 @@
 	return nil
 }
 
-<<<<<<< HEAD
 // onProxyCommandAWS creates a local AWS proxy.
 func onProxyCommandAWS(cf *CLIConf) error {
 	profile, err := client.StatusCurrent(cf.HomePath, cf.Proxy)
@@ -256,9 +255,6 @@
 	return nil
 }
 
-func mkLocalProxy(cf *CLIConf, remoteProxyAddr string, protocol string, listener net.Listener) (*alpnproxy.LocalProxy, error) {
-	alpnProtocol, err := toALPNProtocol(protocol)
-=======
 type localProxyOpts struct {
 	proxyAddr string
 	listener  net.Listener
@@ -270,7 +266,6 @@
 
 func mkLocalProxy(ctx context.Context, opts localProxyOpts) (*alpnproxy.LocalProxy, error) {
 	alpnProtocol, err := alpncommon.ToALPNProtocol(opts.protocol)
->>>>>>> d617f2a1
 	if err != nil {
 		return nil, trace.Wrap(err)
 	}
