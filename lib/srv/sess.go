/*
Copyright 2015-2020 Gravitational, Inc.

Licensed under the Apache License, Version 2.0 (the "License");
you may not use this file except in compliance with the License.
You may obtain a copy of the License at

    http://www.apache.org/licenses/LICENSE-2.0

Unless required by applicable law or agreed to in writing, software
distributed under the License is distributed on an "AS IS" BASIS,
WITHOUT WARRANTIES OR CONDITIONS OF ANY KIND, either express or implied.
See the License for the specific language governing permissions and
limitations under the License.
*/

package srv

import (
	"context"
	"encoding/json"
	"fmt"
	"io"
	"path/filepath"
	"sync"
	"time"

	"golang.org/x/crypto/ssh"

	"github.com/google/uuid"
	"github.com/gravitational/teleport"
	"github.com/gravitational/teleport/api/client/proto"
	apidefaults "github.com/gravitational/teleport/api/defaults"
	"github.com/gravitational/teleport/api/types"
	apievents "github.com/gravitational/teleport/api/types/events"
	"github.com/gravitational/teleport/lib/auth"
	"github.com/gravitational/teleport/lib/bpf"
	"github.com/gravitational/teleport/lib/defaults"
	"github.com/gravitational/teleport/lib/events"
	"github.com/gravitational/teleport/lib/events/filesessions"
	"github.com/gravitational/teleport/lib/services"
	rsession "github.com/gravitational/teleport/lib/session"
	"github.com/gravitational/teleport/lib/sshutils"
	"github.com/gravitational/teleport/lib/utils"

	"github.com/gravitational/trace"
	"github.com/prometheus/client_golang/prometheus"
	log "github.com/sirupsen/logrus"
)

const sessionRecorderID = "session-recorder"

const PresenceVerifyInterval = time.Second * 15
const PresenceMaxDifference = time.Minute

// SessionControlsInfoBroadcast is sent in tandem with session creation
// to inform any joining users about the session controls.
const SessionControlsInfoBroadcast = "Controls\r\n  - CTRL-C: Leave the session\r\n  - t: Forcefully terminate the session (moderators only)"

var serverSessions = prometheus.NewGauge(
	prometheus.GaugeOpts{
		Name: teleport.MetricServerInteractiveSessions,
		Help: "Number of active sessions to this host",
	},
)

// SessionRegistry holds a map of all active sessions on a given
// SSH server
type SessionRegistry struct {
	mu sync.Mutex

	// log holds the structured logger
	log *log.Entry

	// sessions holds a map between session ID and the session object. Used to
	// find active sessions as well as close all sessions when the registry
	// is closing.
	sessions map[rsession.ID]*session

	// srv refers to the upon which this session registry is created.
	srv Server

	auth auth.ClientI
}

func NewSessionRegistry(srv Server, auth auth.ClientI) (*SessionRegistry, error) {
	err := utils.RegisterPrometheusCollectors(serverSessions)
	if err != nil {
		return nil, trace.Wrap(err)
	}

	if srv.GetSessionServer() == nil {
		return nil, trace.BadParameter("session server is required")
	}

	return &SessionRegistry{
		log: log.WithFields(log.Fields{
			trace.Component: teleport.Component(teleport.ComponentSession, srv.Component()),
		}),
		srv:      srv,
		sessions: make(map[rsession.ID]*session),
		auth:     auth,
	}, nil
}

func (s *SessionRegistry) addSession(sess *session) {
	s.mu.Lock()
	defer s.mu.Unlock()
	s.sessions[sess.id] = sess
}

func (s *SessionRegistry) removeSession(sess *session) {
	s.mu.Lock()
	defer s.mu.Unlock()
	delete(s.sessions, sess.id)
}

func (s *SessionRegistry) findSessionLocked(id rsession.ID) (*session, bool) {
	sess, found := s.sessions[id]
	return sess, found
}

func (s *SessionRegistry) Close() {
	s.mu.Lock()
	defer s.mu.Unlock()

	// End all sessions and allow session cleanup
	// goroutines to complete.
	for _, se := range s.sessions {
		se.Stop()
	}

	s.log.Debug("Closing Session Registry.")
}

// OpenSession either joins an existing session or starts a new session.
func (s *SessionRegistry) OpenSession(ch ssh.Channel, req *ssh.Request, ctx *ServerContext) error {
	session := ctx.getSession()
	if session != nil {
		ctx.Infof("Joining existing session %v.", session.id)

		mode := types.SessionParticipantMode(ctx.env[teleport.EnvSSHJoinMode])
		switch mode {
		case types.SessionModeratorMode, types.SessionObserverMode:
		default:
			if mode == types.SessionPeerMode || len(mode) == 0 {
				mode = types.SessionPeerMode
			} else {
				return trace.BadParameter("Unrecognized session participant mode: %v", mode)
			}
		}

		// Update the in-memory data structure that a party member has joined.
		_, err := session.join(ch, req, ctx, mode)
		if err != nil {
			return trace.Wrap(err)
		}

		return nil
	}
	// session not found? need to create one. start by getting/generating an ID for it
	sid, found := ctx.GetEnv(sshutils.SessionEnvVar)
	if !found {
		sid = string(rsession.NewID())
		ctx.SetEnv(sshutils.SessionEnvVar, sid)
	}
	// This logic allows concurrent request to create a new session
	// to fail, what is ok because we should never have this condition
	sess, err := newSession(rsession.ID(sid), s, ctx)
	if err != nil {
		return trace.Wrap(err)
	}
	ctx.setSession(sess)
	s.addSession(sess)
	ctx.Infof("Creating (interactive) session %v.", sid)

	// Start an interactive session (TTY attached). Close the session if an error
	// occurs, otherwise it will be closed by the callee.
	if err := sess.startInteractive(ch, ctx); err != nil {
		sess.Close()
		return trace.Wrap(err)
	}
	return nil
}

// OpenExecSession opens an non-interactive exec session.
func (s *SessionRegistry) OpenExecSession(channel ssh.Channel, req *ssh.Request, ctx *ServerContext) error {
	// Create a new session ID. These sessions can not be joined so no point in
	// looking for an exisiting one.
	sessionID := rsession.NewID()

	// This logic allows concurrent request to create a new session
	// to fail, what is ok because we should never have this condition.
	sess, err := newSession(sessionID, s, ctx)
	if err != nil {
		return trace.Wrap(err)
	}
	ctx.Infof("Creating (exec) session %v.", sessionID)

	canStart, _, err := sess.checkIfStart()
	if err != nil {
		return trace.Wrap(err)
	}

	if !canStart {
		return trace.AccessDenied("lacking privileges to start unattended session")
	}

	// Start a non-interactive session (TTY attached). Close the session if an error
	// occurs, otherwise it will be closed by the callee.
	ctx.setSession(sess)
	err = sess.startExec(channel, ctx)
	if err != nil {
		sess.Close()
		return trace.Wrap(err)
	}

	return nil
}

func (s *SessionRegistry) ForceTerminate(ctx *ServerContext) error {
	sess := ctx.getSession()
	if sess == nil {
		s.log.Debug("Unable to terminate session, no session found in context.")
		return nil
	}

	sess.BroadcastMessage("Forcefully terminating session...")

	// Stop session, it will be cleaned up in the background to ensure
	// the session recording is uploaded.
	sess.Stop()

	return nil
}

<<<<<<< HEAD
=======
// leaveSession removes the given party from this session.
func (s *SessionRegistry) leaveSession(party *party) error {
	sess := party.s

	// Remove member from in-members representation of party.
	if err := sess.removeParty(party); err != nil {
		return trace.Wrap(err)
	}

	// Emit session leave event to both the Audit Log as well as over the
	// "x-teleport-event" channel in the SSH connection.
	s.emitSessionLeaveEvent(party)

	// this goroutine runs for a short amount of time only after a session
	// becomes empty (no parties). It allows session to "linger" for a bit
	// allowing parties to reconnect if they lost connection momentarily
	lingerAndDie := func() {
		lingerTTL := sess.GetLingerTTL()
		if lingerTTL > 0 {
			sess.scx.srv.GetClock().Sleep(lingerTTL)
		}
		// not lingering anymore? someone reconnected? cool then... no need
		// to die...
		if !sess.isLingering() {
			fmt.Println("Lingering")
			s.log.Infof("Session %v has become active again.", sess.id)
			return
		}
		s.log.Infof("Session %v will be garbage collected.", sess.id)

		// no more people left? Need to end the session!
		s.removeSession(sess)

		start, end := sess.startTime, time.Now().UTC()

		// Emit a session.end event for this (interactive) session.
		sessionEndEvent := &apievents.SessionEnd{
			Metadata: apievents.Metadata{
				Type:        events.SessionEndEvent,
				Code:        events.SessionEndCode,
				ClusterName: party.ctx.ClusterName,
			},
			ServerMetadata: apievents.ServerMetadata{
				ServerID:        party.ctx.srv.HostUUID(),
				ServerLabels:    party.ctx.srv.GetInfo().GetAllLabels(),
				ServerNamespace: s.srv.GetNamespace(),
				ServerHostname:  s.srv.GetInfo().GetHostname(),
				ServerAddr:      party.ctx.ServerConn.LocalAddr().String(),
			},
			SessionMetadata: apievents.SessionMetadata{
				SessionID: string(sess.id),
			},
			UserMetadata: apievents.UserMetadata{
				User: party.user,
			},
			EnhancedRecording: sess.hasEnhancedRecording,
			Participants:      sess.exportParticipants(),
			Interactive:       true,
			StartTime:         start,
			EndTime:           end,
			SessionRecording:  party.ctx.SessionRecordingConfig.GetMode(),
		}
		if err := sess.recorder.EmitAuditEvent(s.srv.Context(), sessionEndEvent); err != nil {
			s.log.WithError(err).Warn("Failed to emit session end event.")
		}

		// close recorder to free up associated resources and flush data
		if err := sess.recorder.Close(s.srv.Context()); err != nil {
			s.log.WithError(err).Warn("Failed to close recorder.")
		}

		if err := sess.Close(); err != nil {
			s.log.Errorf("Unable to close session %v: %v", sess.id, err)
		}

		// Remove the session from the backend.
		if s.srv.GetSessionServer() != nil {
			err := s.srv.GetSessionServer().DeleteSession(s.srv.GetNamespace(), sess.id)
			if err != nil {
				s.log.Errorf("Failed to remove active session: %v: %v. "+
					"Access to backend may be degraded, check connectivity to backend.",
					sess.id, err)
			}
		}
	}
	go lingerAndDie()
	return nil
}

>>>>>>> 30155e8d
// NotifyWinChange is called to notify all members in the party that the PTY
// size has changed. The notification is sent as a global SSH request and it
// is the responsibility of the client to update it's window size upon receipt.
func (s *SessionRegistry) NotifyWinChange(params rsession.TerminalParams, ctx *ServerContext) error {
	session := ctx.getSession()
	if session == nil {
		s.log.Debug("Unable to update window size, no session found in context.")
		return nil
	}
	sid := session.id

	// Build the resize event.
	resizeEvent := &apievents.Resize{
		Metadata: apievents.Metadata{
			Type:        events.ResizeEvent,
			Code:        events.TerminalResizeCode,
			ClusterName: ctx.ClusterName,
		},
		ServerMetadata: apievents.ServerMetadata{
			ServerID:        ctx.srv.HostUUID(),
			ServerLabels:    ctx.srv.GetInfo().GetAllLabels(),
			ServerNamespace: s.srv.GetNamespace(),
			ServerHostname:  s.srv.GetInfo().GetHostname(),
			ServerAddr:      ctx.ServerConn.LocalAddr().String(),
		},
		SessionMetadata: apievents.SessionMetadata{
			SessionID: string(sid),
		},
		UserMetadata: ctx.Identity.GetUserMetadata(),
		TerminalSize: params.Serialize(),
	}

	// Report the updated window size to the event log (this is so the sessions
	// can be replayed correctly).
	if err := session.recorder.EmitAuditEvent(s.srv.Context(), resizeEvent); err != nil {
		s.log.WithError(err).Warn("Failed to emit resize audit event.")
	}

	// Update the size of the server side PTY.
	err := session.term.SetWinSize(params)
	if err != nil {
		return trace.Wrap(err)
	}

	// If sessions are being recorded at the proxy, sessions can not be shared.
	// In that situation, PTY size information does not need to be propagated
	// back to all clients and we can return right away.
	if services.IsRecordAtProxy(ctx.SessionRecordingConfig.GetMode()) {
		return nil
	}

	// Notify all members of the party (except originator) that the size of the
	// window has changed so the client can update it's own local PTY. Note that
	// OpenSSH clients will ignore this and not update their own local PTY.
	for _, p := range session.getParties() {
		// Don't send the window change notification back to the originator.
		if p.ctx.ID() == ctx.ID() {
			continue
		}

		eventPayload, err := json.Marshal(resizeEvent)
		if err != nil {
			s.log.Warnf("Unable to marshal resize event for %v: %v.", p.sconn.RemoteAddr(), err)
			continue
		}

		// Send the message as a global request.
		_, _, err = p.sconn.SendRequest(teleport.SessionEvent, false, eventPayload)
		if err != nil {
			s.log.Warnf("Unable to resize event to %v: %v.", p.sconn.RemoteAddr(), err)
			continue
		}
		s.log.Debugf("Sent resize event %v to %v.", params, p.sconn.RemoteAddr())
	}

	return nil
}

func (s *SessionRegistry) broadcastResult(sid rsession.ID, r ExecResult) error {
	s.mu.Lock()
	defer s.mu.Unlock()

	sess, found := s.findSessionLocked(sid)
	if !found {
		return trace.NotFound("session %v not found", sid)
	}
	sess.broadcastResult(r)
	return nil
}

// session struct describes an active (in progress) SSH session. These sessions
// are managed by 'SessionRegistry' containers which are attached to SSH servers.
type session struct {
	mu sync.RWMutex

	// log holds the structured logger
	log *log.Entry

	// session ID. unique GUID, this is what people use to "join" sessions
	id rsession.ID

	// parent session container
	registry *SessionRegistry

	// parties is the set of current connected clients/users. This map may grow
	// and shrink as members join and leave the session.
	parties map[rsession.ID]*party

	// participants is the set of users that have joined this session. Users are
	// never removed from this map as it's used to report the full list of
	// participants at the end of a session.
	participants map[rsession.ID]*party

	io       *TermManager
	inWriter io.Writer

	term Terminal

	// stopC channel is used to kill all goroutines owned
	// by the session
	stopC chan bool

	// Linger TTL means "how long to keep session in memory after the last client
	// disconnected". It's useful to keep it alive for a bit in case the client
	// temporarily dropped the connection and will reconnect (or a browser-based
	// client hits "page refresh").
	lingerTTL time.Duration

	// startTime is the time when this session was created.
	startTime time.Time

	// login stores the login of the initial session creator
	login string

	recorder events.StreamWriter

	// hasEnhancedRecording returns true if this session has enhanced session
	// recording events associated.
	hasEnhancedRecording bool

	// serverCtx is used to control clean up of internal resources
	serverCtx context.Context

	state types.SessionState

	access auth.SessionAccessEvaluator

	stateUpdate *sync.Cond

	initiator string

	scx *ServerContext

	presenceEnabled bool

	started bool

	doneCh chan struct{}

	bpfContext *bpf.SessionContext

	cgroupID uint64

	displayParticipantRequirements bool

	// endingContext is the server context which closed this session.
	endingContext *ServerContext
}

// newSession creates a new session with a given ID within a given context.
func newSession(id rsession.ID, r *SessionRegistry, ctx *ServerContext) (*session, error) {
	serverSessions.Inc()
	startTime := time.Now().UTC()
	rsess := rsession.Session{
		ID: id,
		TerminalParams: rsession.TerminalParams{
			W: teleport.DefaultTerminalWidth,
			H: teleport.DefaultTerminalHeight,
		},
		Login:          ctx.Identity.Login,
		Created:        startTime,
		LastActive:     startTime,
		ServerID:       ctx.srv.ID(),
		Namespace:      r.srv.GetNamespace(),
		ServerHostname: ctx.srv.GetInfo().GetHostname(),
		ServerAddr:     ctx.ServerConn.LocalAddr().String(),
		ClusterName:    ctx.ClusterName,
	}

	term := ctx.GetTerm()
	if term != nil {
		winsize, err := term.GetWinSize()
		if err != nil {
			return nil, trace.Wrap(err)
		}
		rsess.TerminalParams.W = int(winsize.Width)
		rsess.TerminalParams.H = int(winsize.Height)
	}

	// get the session server where session information lives. if the recording
	// proxy is being used and this is a node, then a discard session server will
	// be returned here.
	sessionServer := r.srv.GetSessionServer()

	err := sessionServer.CreateSession(rsess)
	if err != nil {
		if trace.IsAlreadyExists(err) {
			// if session already exists, make sure they are compatible
			// Login matches existing login
			existing, err := sessionServer.GetSession(r.srv.GetNamespace(), id)
			if err != nil {
				return nil, trace.Wrap(err)
			}
			if existing.Login != rsess.Login {
				return nil, trace.AccessDenied(
					"can't switch users from %v to %v for session %v",
					rsess.Login, existing.Login, id)
			}
		}
		// return nil, trace.Wrap(err)
		// No need to abort. Perhaps the auth server is down?
		// Log the error and continue:
		r.log.Errorf("Failed to create new session: %v.", err)
	}

	var policySets []*types.SessionTrackerPolicySet
	for _, role := range ctx.Identity.RoleSet {
		policySet := role.GetSessionPolicySet()
		policySets = append(policySets, &policySet)
	}

	sess := &session{
		log: log.WithFields(log.Fields{
			trace.Component: teleport.Component(teleport.ComponentSession, r.srv.Component()),
		}),
		id:                             id,
		registry:                       r,
		parties:                        make(map[rsession.ID]*party),
		participants:                   make(map[rsession.ID]*party),
		login:                          ctx.Identity.Login,
		stopC:                          make(chan bool),
		lingerTTL:                      defaults.SessionIdlePeriod,
		startTime:                      startTime,
		serverCtx:                      ctx.srv.Context(),
		state:                          types.SessionState_SessionStatePending,
		access:                         auth.NewSessionAccessEvaluator(policySets, types.SSHSessionKind),
		scx:                            ctx,
		presenceEnabled:                ctx.Identity.Certificate.Extensions[teleport.CertExtensionMFAVerified] != "",
		io:                             NewTermManager(),
		stateUpdate:                    sync.NewCond(&sync.Mutex{}),
		doneCh:                         make(chan struct{}),
		initiator:                      ctx.Identity.TeleportUser,
		displayParticipantRequirements: utils.AsBool(ctx.env[teleport.EnvSSHSessionDisplayParticipantRequirements]),
	}

	sess.io.OnWriteError = func(idString string, err error) {
		if idString == sessionRecorderID {
			sess.log.Error("Failed to write to session recorder, stopping session.")
			// stop in goroutine to avoid deadlock
			go sess.Stop()
		}
	}

	go func() {
		if _, open := <-sess.io.TerminateNotifier(); open {
			err := sess.registry.ForceTerminate(sess.scx)
			if err != nil {
				sess.log.Errorf("Failed to terminate session: %v.", err)
			}
		}
	}()

	err = sess.trackerCreate(ctx.Identity.TeleportUser, policySets)
	if err != nil {
		return nil, trace.Wrap(err)
	}

	return sess, nil
}

// ID returns a string representation of the session ID.
func (s *session) ID() string {
	s.mu.RLock()
	defer s.mu.RUnlock()
	return s.id.String()
}

// PID returns the PID of the Teleport process under which the shell is running.
func (s *session) PID() int {
	s.mu.RLock()
	defer s.mu.RUnlock()
	return s.term.PID()
}

// Recorder returns a StreamWriter which can be used to emit events
// to a session as well as the audit log.
func (s *session) Recorder() events.StreamWriter {
	s.mu.RLock()
	defer s.mu.RUnlock()
	return s.recorder
}

// Stop ends the active session and forces all clients to disconnect.
// This will trigger background goroutines to complete session cleanup.
func (s *session) Stop() {
	s.mu.Lock()
	defer s.mu.Unlock()

	select {
	case <-s.stopC:
		return
	default:
		close(s.stopC)
	}

<<<<<<< HEAD
	s.BroadcastMessage("Stopping session...")
	s.log.Infof("Stopping session %v.", s.id)

	// close io copy loops
	s.io.Close()

	// Close and kill terminal
	if s.term != nil {
		if err := s.term.Close(); err != nil {
			s.log.Debugf("Failed to close the shell: %v", err)
		}
		if err := s.term.Kill(); err != nil {
			s.log.Debugf("Failed to kill the shell: %v", err)
		}
	}

	// Remove session parties and close client connections.
	for _, p := range s.parties {
		if err := s.removeParty(p); err != nil {
			s.log.WithError(err).Errorf("Failed to close party.")
		}
	}

	// emit session end event
	s.emitSessionEndEvent()

	// Set session state to terminated
	s.stateUpdate.L.Lock()
	defer s.stateUpdate.L.Unlock()
	s.state = types.SessionState_SessionStateTerminated
	s.stateUpdate.Broadcast()
	err := s.trackerUpdateState(types.SessionState_SessionStateTerminated)
	if err != nil {
		s.log.Warnf("Failed to set tracker state to %v", types.SessionState_SessionStateTerminated)
	}
=======
			if s.recorder != nil {
				s.recorder.Close(s.serverCtx)
			}

			s.stateUpdate.L.Lock()
			defer s.stateUpdate.L.Unlock()

			err := s.trackerUpdateState(types.SessionState_SessionStateTerminated)
			if err != nil {
				s.log.Warnf("Failed to set tracker state to %v: %v", types.SessionState_SessionStateTerminated, err)
			}
		}()
	})
	return nil
>>>>>>> 30155e8d
}

// Close ends the active session and frees all resources. This should only be called
// by the creator of the session, other closers should use Stop instead. Calling this
// prematurely can result in missing audit events, session recordings, and other
// unexpected errors.
func (s *session) Close() {
	s.Stop()

	s.BroadcastMessage("Closing session...")
	s.log.Infof("Closing session %v.", s.id)

	serverSessions.Dec()

	// Remove session from registry
	s.registry.removeSession(s)

	// Remove the session from the backend.
	if s.scx.srv.GetSessionServer() != nil {
		err := s.scx.srv.GetSessionServer().DeleteSession(s.getNamespace(), s.id)
		if err != nil {
			s.log.Errorf("Failed to remove active session: %v: %v. "+
				"Access to backend may be degraded, check connectivity to backend.",
				s.id, err)
		}
	}

	// Close the session recorder
	if s.recorder != nil {
		if err := s.recorder.Close(s.serverCtx); err != nil {
			s.log.WithError(err).Warn("Failed to close recorder.")
		}
	}
}

func (s *session) waitOnAccess() error {
	s.io.Off()
	s.BroadcastMessage("Session paused, Waiting for required participants...")

	s.stateUpdate.L.Lock()
	defer s.stateUpdate.L.Unlock()
outer:
	for {
		switch s.state {
		case types.SessionState_SessionStatePending:
			continue
		case types.SessionState_SessionStateTerminated:
			return nil
		case types.SessionState_SessionStateRunning:
			break outer
		}

		s.stateUpdate.Wait()
	}

	s.BroadcastMessage("Resuming session...")
	s.io.On()
	return nil
}

func (s *session) BroadcastMessage(format string, args ...interface{}) {
	if s.access.IsModerated() && !services.IsRecordAtProxy(s.scx.SessionRecordingConfig.GetMode()) {
		s.io.BroadcastMessage(fmt.Sprintf(format, args...))
	}
}

// emitSessionStartEvent emits a session start event.
func (s *session) emitSessionStartEvent(ctx *ServerContext) {
	sessionStartEvent := &apievents.SessionStart{
		Metadata: apievents.Metadata{
			Type:        events.SessionStartEvent,
			Code:        events.SessionStartCode,
			ClusterName: ctx.ClusterName,
			ID:          uuid.New().String(),
		},
		ServerMetadata: apievents.ServerMetadata{
			ServerID:        ctx.srv.HostUUID(),
			ServerLabels:    ctx.srv.GetInfo().GetAllLabels(),
			ServerHostname:  ctx.srv.GetInfo().GetHostname(),
			ServerAddr:      ctx.ServerConn.LocalAddr().String(),
			ServerNamespace: ctx.srv.GetNamespace(),
		},
		SessionMetadata: apievents.SessionMetadata{
			SessionID: string(s.id),
		},
		UserMetadata: ctx.Identity.GetUserMetadata(),
		ConnectionMetadata: apievents.ConnectionMetadata{
			RemoteAddr: ctx.ServerConn.RemoteAddr().String(),
		},
		SessionRecording: ctx.SessionRecordingConfig.GetMode(),
	}

	if s.term != nil {
		params := s.term.GetTerminalParams()
		sessionStartEvent.TerminalSize = params.Serialize()
	}

	// Local address only makes sense for non-tunnel nodes.
	if !ctx.srv.UseTunnel() {
		sessionStartEvent.ConnectionMetadata.LocalAddr = ctx.ServerConn.LocalAddr().String()
	}

	if err := s.recorder.EmitAuditEvent(ctx.srv.Context(), sessionStartEvent); err != nil {
		s.log.WithError(err).Warn("Failed to emit session start event.")
	}
}

// emitSessionJoinEvent emits a session join event to both the Audit Log as
// well as sending a "x-teleport-event" global request on the SSH connection.
// Occurs under session lock.
func (s *session) emitSessionJoinEvent(ctx *ServerContext) {
	sessionJoinEvent := &apievents.SessionJoin{
		Metadata: apievents.Metadata{
			Type:        events.SessionJoinEvent,
			Code:        events.SessionJoinCode,
			ClusterName: ctx.ClusterName,
		},
		ServerMetadata: apievents.ServerMetadata{
			ServerID:        ctx.srv.HostUUID(),
			ServerLabels:    ctx.srv.GetInfo().GetAllLabels(),
			ServerNamespace: s.getNamespace(),
			ServerHostname:  s.getHostname(),
			ServerAddr:      ctx.ServerConn.LocalAddr().String(),
		},
		SessionMetadata: apievents.SessionMetadata{
			SessionID: string(ctx.SessionID()),
		},
		UserMetadata: ctx.Identity.GetUserMetadata(),
		ConnectionMetadata: apievents.ConnectionMetadata{
			RemoteAddr: ctx.ServerConn.RemoteAddr().String(),
		},
	}
	// Local address only makes sense for non-tunnel nodes.
	if !ctx.srv.UseTunnel() {
		sessionJoinEvent.ConnectionMetadata.LocalAddr = ctx.ServerConn.LocalAddr().String()
	}

	// Emit session join event to Audit Log.
	if err := s.recorder.EmitAuditEvent(ctx.srv.Context(), sessionJoinEvent); err != nil {
		s.log.WithError(err).Warn("Failed to emit session join event.")
	}

	// Notify all members of the party that a new member has joined over the
	// "x-teleport-event" channel.
	for _, p := range s.parties {
		eventPayload, err := json.Marshal(sessionJoinEvent)
		if err != nil {
			s.log.Warnf("Unable to marshal %v for %v: %v.", events.SessionJoinEvent, p.sconn.RemoteAddr(), err)
			continue
		}
		_, _, err = p.sconn.SendRequest(teleport.SessionEvent, false, eventPayload)
		if err != nil {
			s.log.Warnf("Unable to send %v to %v: %v.", events.SessionJoinEvent, p.sconn.RemoteAddr(), err)
			continue
		}
		s.log.Debugf("Sent %v to %v.", events.SessionJoinEvent, p.sconn.RemoteAddr())
	}
}

// emitSessionLeaveEvent emits a session leave event to both the Audit Log as
// well as sending a "x-teleport-event" global request on the SSH connection.
// Occurs under session lock.
func (s *session) emitSessionLeaveEvent(ctx *ServerContext) {
	sessionLeaveEvent := &apievents.SessionLeave{
		Metadata: apievents.Metadata{
			Type:        events.SessionLeaveEvent,
			Code:        events.SessionLeaveCode,
			ClusterName: ctx.ClusterName,
		},
		ServerMetadata: apievents.ServerMetadata{
			ServerID:        ctx.srv.HostUUID(),
			ServerLabels:    ctx.srv.GetInfo().GetAllLabels(),
			ServerNamespace: s.getNamespace(),
			ServerHostname:  s.getHostname(),
			ServerAddr:      ctx.ServerConn.LocalAddr().String(),
		},
		SessionMetadata: apievents.SessionMetadata{
			SessionID: string(s.id),
		},
		UserMetadata: ctx.Identity.GetUserMetadata(),
	}

	// Emit session leave event to Audit Log.
	if err := s.recorder.EmitAuditEvent(ctx.srv.Context(), sessionLeaveEvent); err != nil {
		s.log.WithError(err).Warn("Failed to emit session leave event.")
	}

	// Notify all members of the party that a new member has left over the
	// "x-teleport-event" channel.
	for _, p := range s.parties {
		eventPayload, err := utils.FastMarshal(sessionLeaveEvent)
		if err != nil {
			s.log.Warnf("Unable to marshal %v for %v: %v.", events.SessionLeaveEvent, p.sconn.RemoteAddr(), err)
			continue
		}
		_, _, err = p.sconn.SendRequest(teleport.SessionEvent, false, eventPayload)
		if err != nil {
			s.log.Warnf("Unable to send %v to %v: %v.", events.SessionLeaveEvent, p.sconn.RemoteAddr(), err)
			continue
		}
		s.log.Debugf("Sent %v to %v.", events.SessionLeaveEvent, p.sconn.RemoteAddr())
	}
}

// emitSessionEndEvent emits a session end event.
// Occurs under session lock.
func (s *session) emitSessionEndEvent() {
	ctx := s.scx
	if s.endingContext != nil {
		ctx = s.endingContext
	}

	start, end := s.startTime, time.Now().UTC()
	sessionEndEvent := &apievents.SessionEnd{
		Metadata: apievents.Metadata{
			Type:        events.SessionEndEvent,
			Code:        events.SessionEndCode,
			ClusterName: ctx.ClusterName,
		},
		ServerMetadata: apievents.ServerMetadata{
			ServerID:        ctx.srv.HostUUID(),
			ServerLabels:    ctx.srv.GetInfo().GetAllLabels(),
			ServerNamespace: s.getNamespace(),
			ServerHostname:  s.getHostname(),
			ServerAddr:      ctx.ServerConn.LocalAddr().String(),
		},
		SessionMetadata: apievents.SessionMetadata{
			SessionID: string(s.id),
		},
		UserMetadata:      ctx.Identity.GetUserMetadata(),
		Participants:      s.exportParticipants(),
		EnhancedRecording: s.hasEnhancedRecording,
		Interactive:       s.term != nil,
		StartTime:         start,
		EndTime:           end,
		SessionRecording:  ctx.SessionRecordingConfig.GetMode(),
	}

	if err := s.recorder.EmitAuditEvent(ctx.srv.Context(), sessionEndEvent); err != nil {
		s.log.WithError(err).Warn("Failed to emit session end event.")
	}
}

func (s *session) setEndingContext(ctx *ServerContext) {
	s.mu.Lock()
	defer s.mu.Unlock()
	s.endingContext = ctx
}

func (s *session) launch(ctx *ServerContext) error {
	s.mu.Lock()
	defer s.mu.Unlock()

	s.log.Debugf("Launching session %v.", s.id)
	s.BroadcastMessage("Connecting to %v over SSH", ctx.srv.GetInfo().GetHostname())

	s.io.On()

<<<<<<< HEAD
	s.stateUpdate.Broadcast()
	err := s.trackerUpdateState(types.SessionState_SessionStateRunning)
=======
	s.stateUpdate.L.Lock()
	defer s.stateUpdate.L.Unlock()

	err = s.trackerUpdateState(types.SessionState_SessionStateRunning)
>>>>>>> 30155e8d
	if err != nil {
		s.log.Warnf("Failed to set tracker state to %v", types.SessionState_SessionStateRunning)
	}

	// If the identity is verified with an MFA device, we enabled MFA-based presence for the session.
	if s.presenceEnabled {
		go func() {
			ticker := time.NewTicker(PresenceVerifyInterval)
			defer ticker.Stop()
		outer:
			for {
				select {
				case <-ticker.C:
					err := s.checkPresence()
					if err != nil {
						s.log.WithError(err).Error("Failed to check presence, terminating session as a security measure")
						s.Stop()
					}
				case <-s.stopC:
					break outer
				}
			}
		}()
	}

	// copy everything from the pty to the writer. this lets us capture all input
	// and output of the session (because input is echoed to stdout in the pty).
	// the writer contains multiple writers: the session logger and a direct
	// connection to members of the "party" (other people in the session).
	s.term.AddParty(1)
	go func() {
		defer s.term.AddParty(-1)

		// once everything has been copied, notify the goroutine below. if this code
		// is running in a teleport node, when the exec.Cmd is done it will close
		// the PTY, allowing io.Copy to return. if this is a teleport forwarding
		// node, when the remote side closes the channel (which is what s.term.PTY()
		// returns) io.Copy will return.
		defer close(s.doneCh)

		_, err := io.Copy(s.io, s.term.PTY())
		s.log.Debugf("Copying from PTY to writer completed with error %v.", err)
	}()

	s.term.AddParty(1)
	go func() {
		defer s.term.AddParty(-1)

		_, err := io.Copy(s.term.PTY(), s.io)
		s.log.Debugf("Copying from reader to PTY completed with error %v.", err)
	}()

	// wait for exec.Cmd (or receipt of "exit-status" for a forwarding node),
	// once it is received wait for the io.Copy above to finish, then broadcast
	// the "exit-status" to the client.
	go func() {
		result, err := s.term.Wait()
		if err != nil {
			ctx.Errorf("Received error waiting for the interactive session %v to finish: %v.", s.id, err)
		}

		// wait for copying from the pty to be complete or a timeout before
		// broadcasting the result (which will close the pty) if it has not been
		// closed already.
		select {
		case <-time.After(defaults.WaitCopyTimeout):
			s.log.Errorf("Timed out waiting for PTY copy to finish, session data for %v may be missing.", s.id)
		case <-s.doneCh:
		}

		ctx.srv.GetRestrictedSessionManager().CloseSession(s.bpfContext, s.cgroupID)

		// Close the BPF recording session. If BPF was not configured, not available,
		// or running in a recording proxy, this is simply a NOP.
		err = ctx.srv.GetBPF().CloseSession(s.bpfContext)
		if err != nil {
			ctx.Errorf("Failed to close enhanced recording (interactive) session: %v: %v.", s.id, err)
		}

		if ctx.ExecRequest.GetCommand() != "" {
			emitExecAuditEvent(ctx, ctx.ExecRequest.GetCommand(), err)
		}

		if result != nil {
			if err := s.registry.broadcastResult(s.id, *result); err != nil {
				s.log.Warningf("Failed to broadcast session result: %v", err)
			}
		}

		s.Close()
	}()

	return nil
}

// startInteractive starts a new interactive process (or a shell) in the
// current session.
func (s *session) startInteractive(ch ssh.Channel, ctx *ServerContext) error {
	// create a new "party" (connected client)
	p := newParty(s, types.SessionPeerMode, ch, ctx)

	rec, err := newRecorder(s, ctx)
	if err != nil {
		return trace.Wrap(err)
	}
	s.recorder = rec

	// allocate a terminal or take the one previously allocated via a
	// seaprate "allocate TTY" SSH request
	if ctx.GetTerm() != nil {
		s.term = ctx.GetTerm()
		ctx.SetTerm(nil)
	} else {
		if s.term, err = NewTerminal(ctx); err != nil {
			ctx.Infof("Unable to allocate new terminal: %v", err)
			return trace.Wrap(err)
		}
	}

	// Emit a session.start event for the interactive session.
	s.emitSessionStartEvent(ctx)

	inReader, inWriter := io.Pipe()
	s.inWriter = inWriter
	s.io.AddReader("reader", inReader)
	s.io.AddWriter(sessionRecorderID, utils.WriteCloserWithContext(ctx.srv.Context(), s.recorder))
	s.BroadcastMessage("Creating session with ID: %v...", s.id)
	s.BroadcastMessage(SessionControlsInfoBroadcast)

	if err := s.term.Run(); err != nil {
		ctx.Errorf("Unable to run shell command: %v.", err)
		return trace.ConvertSystemError(err)
	}

	if err := s.addParty(p, types.SessionPeerMode); err != nil {
		return trace.Wrap(err)
	}

	// Open a BPF recording session. If BPF was not configured, not available,
	// or running in a recording proxy, OpenSession is a NOP.
	s.bpfContext = &bpf.SessionContext{
		Context:   ctx.srv.Context(),
		PID:       s.term.PID(),
		Emitter:   s.recorder,
		Namespace: ctx.srv.GetNamespace(),
		SessionID: s.id.String(),
		ServerID:  ctx.srv.HostUUID(),
		Login:     ctx.Identity.Login,
		User:      ctx.Identity.TeleportUser,
		Events:    ctx.Identity.RoleSet.EnhancedRecordingSet(),
	}
	s.cgroupID, err = ctx.srv.GetBPF().OpenSession(s.bpfContext)
	if err != nil {
		ctx.Errorf("Failed to open enhanced recording (interactive) session: %v: %v.", s.id, err)
		return trace.Wrap(err)
	}

	// If a cgroup ID was assigned then enhanced session recording was enabled.
	if s.cgroupID > 0 {
		s.hasEnhancedRecording = true
		ctx.srv.GetRestrictedSessionManager().OpenSession(s.bpfContext, s.cgroupID)
	}

	// Process has been placed in a cgroup, continue execution.
	s.term.Continue()

	// Start a heartbeat that marks this session as active with current members
	// of party in the backend.
	go s.heartbeat(ctx)
	return nil
}

// newRecorder creates a new events.StreamWriter to be used as the recorder
// of the passed in session.
func newRecorder(s *session, ctx *ServerContext) (events.StreamWriter, error) {
	// Nodes discard events in cases when proxies are already recording them.
	if s.registry.srv.Component() == teleport.ComponentNode &&
		services.IsRecordAtProxy(ctx.SessionRecordingConfig.GetMode()) {
		return &events.DiscardStream{}, nil
	}

	streamer, err := s.newStreamer(ctx)
	if err != nil {
		return nil, trace.Wrap(err)
	}
	rec, err := events.NewAuditWriter(events.AuditWriterConfig{
		// Audit stream is using server context, not session context,
		// to make sure that session is uploaded even after it is closed
		Context:      ctx.srv.Context(),
		Streamer:     streamer,
		SessionID:    s.id,
		Clock:        ctx.srv.GetClock(),
		Namespace:    ctx.srv.GetNamespace(),
		ServerID:     ctx.srv.HostUUID(),
		RecordOutput: ctx.SessionRecordingConfig.GetMode() != types.RecordOff,
		Component:    teleport.Component(teleport.ComponentSession, ctx.srv.Component()),
		ClusterName:  ctx.ClusterName,
	})
	if err != nil {
		return nil, trace.Wrap(err)
	}

	return rec, nil
}

func (s *session) startExec(channel ssh.Channel, ctx *ServerContext) error {
	rec, err := newRecorder(s, ctx)
	if err != nil {
		return trace.Wrap(err)
	}
	s.recorder = rec

	// Emit a session.start event for the exec session.
	s.emitSessionStartEvent(ctx)

	// Start execution. If the program failed to start, send that result back.
	// Note this is a partial start. Teleport will have re-exec'ed itself and
	// wait until it's been placed in a cgroup and told to continue.
	result, err := ctx.ExecRequest.Start(channel)
	if err != nil {
		return trace.Wrap(err)
	}
	if result != nil {
		ctx.Debugf("Exec request (%v) result: %v.", ctx.ExecRequest, result)
		ctx.SendExecResult(*result)
	}

	// Open a BPF recording session. If BPF was not configured, not available,
	// or running in a recording proxy, OpenSession is a NOP.
	sessionContext := &bpf.SessionContext{
		Context:   ctx.srv.Context(),
		PID:       ctx.ExecRequest.PID(),
		Emitter:   s.recorder,
		Namespace: ctx.srv.GetNamespace(),
		SessionID: string(s.id),
		ServerID:  ctx.srv.HostUUID(),
		Login:     ctx.Identity.Login,
		User:      ctx.Identity.TeleportUser,
		Events:    ctx.Identity.RoleSet.EnhancedRecordingSet(),
	}
	cgroupID, err := ctx.srv.GetBPF().OpenSession(sessionContext)
	if err != nil {
		ctx.Errorf("Failed to open enhanced recording (exec) session: %v: %v.", ctx.ExecRequest.GetCommand(), err)
		return trace.Wrap(err)
	}

	// If a cgroup ID was assigned then enhanced session recording was enabled.
	if cgroupID > 0 {
		s.hasEnhancedRecording = true
		ctx.srv.GetRestrictedSessionManager().OpenSession(sessionContext, cgroupID)
	}

	// Process has been placed in a cgroup, continue execution.
	ctx.ExecRequest.Continue()

	// Process is running, wait for it to stop.
	go func() {
		result = ctx.ExecRequest.Wait()
		if result != nil {
			ctx.SendExecResult(*result)
		}

		// Wait a little bit to let all events filter through before closing the
		// BPF session so everything can be recorded.
		time.Sleep(2 * time.Second)

		ctx.srv.GetRestrictedSessionManager().CloseSession(sessionContext, cgroupID)

		// Close the BPF recording session. If BPF was not configured, not available,
		// or running in a recording proxy, this is simply a NOP.
		err = ctx.srv.GetBPF().CloseSession(sessionContext)
		if err != nil {
			ctx.Errorf("Failed to close enhanced recording (exec) session: %v: %v.", s.id, err)
		}

		s.Close()
	}()

	return nil
}

// newStreamer returns sync or async streamer based on the configuration
// of the server and the session, sync streamer sends the events
// directly to the auth server and blocks if the events can not be received,
// async streamer buffers the events to disk and uploads the events later
func (s *session) newStreamer(ctx *ServerContext) (events.Streamer, error) {
	mode := ctx.SessionRecordingConfig.GetMode()
	if services.IsRecordSync(mode) {
		s.log.Debugf("Using sync streamer for session %v.", s.id)
		return ctx.srv, nil
	}
	s.log.Debugf("Using async streamer for session %v.", s.id)
	fileStreamer, err := filesessions.NewStreamer(sessionsStreamingUploadDir(ctx))
	if err != nil {
		return nil, trace.Wrap(err)
	}
	// TeeStreamer sends non-print and non disk events
	// to the audit log in async mode, while buffering all
	// events on disk for further upload at the end of the session.
	return events.NewTeeStreamer(fileStreamer, ctx.srv), nil
}

func sessionsStreamingUploadDir(ctx *ServerContext) string {
	return filepath.Join(
		ctx.srv.GetDataDir(), teleport.LogsDir, teleport.ComponentUpload,
		events.StreamingLogsDir, ctx.srv.GetNamespace(),
	)
}

func (s *session) broadcastResult(r ExecResult) {
	s.mu.Lock()
	defer s.mu.Unlock()

	for _, p := range s.parties {
		p.ctx.SendExecResult(r)
	}
}

func (s *session) String() string {
	return fmt.Sprintf("session(id=%v, parties=%v)", s.id, len(s.parties))
}

// removePartyMember removes participant from in-memory representation of
// party members. Occurs under a lock.
func (s *session) removePartyMember(party *party) {
	delete(s.parties, party.id)
}

// removeParty removes the party from the in-memory map that holds all party members
// and closes their underlying ssh channels. This may also trigger the session to end
// if the party is the last in the session or has policies that dictate it to end.
// Occurs under session lock.
func (s *session) removeParty(p *party) error {
	p.ctx.Infof("Removing party %v from session %v", p, s.id)

	// Close the party's ssh channel
	p.Close()

	// Removes participant from in-memory map of party members.
	s.removePartyMember(p)

	// Remove party for the term writer
	s.io.DeleteWriter(string(p.id))

	canRun, policyOptions, err := s.checkIfStart()
	if err != nil {
		return trace.Wrap(err)
	}

	s.stateUpdate.L.Lock()
	defer s.stateUpdate.L.Unlock()

	if !canRun && s.state == types.SessionState_SessionStateRunning {
		if policyOptions.TerminateOnLeave {
			// Force termination in goroutine to avoid deadlock
			go s.registry.ForceTerminate(s.scx)
			return nil
		}

		err := s.trackerUpdateState(types.SessionState_SessionStatePending)
		if err != nil {
			s.log.Warnf("Failed to set tracker state to %v", types.SessionState_SessionStatePending)
		}

		go s.waitOnAccess()
	}

	s.BroadcastMessage("User %v left the session.", p.user)

	// Emit session leave event to both the Audit Log as well as over the
	// "x-teleport-event" channel in the SSH connection.
	s.emitSessionLeaveEvent(p.ctx)

	// If the leaving party was the last one in the
	// session, start the lingerAndDie goroutine.
	if len(s.parties) == 0 && !s.isStopped() {
		go s.lingerAndDie(p)
	}

	return nil
}

func (s *session) GetLingerTTL() time.Duration {
	s.mu.Lock()
	defer s.mu.Unlock()
	return s.lingerTTL
}

func (s *session) SetLingerTTL(ttl time.Duration) {
	s.mu.Lock()
	defer s.mu.Unlock()
	s.lingerTTL = ttl
}

func (s *session) isStopped() bool {
	select {
	case <-s.stopC:
		return true
	default:
		return false
	}
}

// If after a short linger duration there are no active
// parties in the session, end the session.
func (s *session) lingerAndDie(party *party) {
	s.log.Debugf("Session %v has no active party members.", s.id)

	time.Sleep(s.GetLingerTTL())
	if len(s.getParties()) != 0 {
		s.log.Infof("Session %v has become active again.", s.id)
		return
	}

	s.log.Infof("Session %v will be garbage collected.", s.id)

	// set closing context to the leaving party to show who ended the session.
	s.setEndingContext(party.ctx)

	// Stop the session, and let the background processes
	// complete cleanup and close the session.
	s.Stop()
}

func (s *session) getNamespace() string {
	return s.registry.srv.GetNamespace()
}

func (s *session) getHostname() string {
	return s.registry.srv.GetInfo().GetHostname()
}

// exportPartyMembers exports participants in the in-memory map of party
// members. Occurs under a lock.
func (s *session) exportPartyMembers() []rsession.Party {
	s.mu.Lock()
	defer s.mu.Unlock()

	var partyList []rsession.Party
	for _, p := range s.parties {
		partyList = append(partyList, rsession.Party{
			ID:         p.id,
			User:       p.user,
			ServerID:   p.serverID,
			RemoteAddr: p.site,
			LastActive: p.getLastActive(),
		})
	}

	return partyList
}

// exportParticipants returns a list of all members that joined the party.
func (s *session) exportParticipants() []string {
	// If there are 0 participants, this is an exec session.
	// Use the user from the session context.
	if len(s.participants) == 0 {
		return []string{s.scx.Identity.TeleportUser}
	}

	var participants []string
	for _, p := range s.participants {
		participants = append(participants, p.user)
	}

	return participants
}

// heartbeat will loop as long as the session is not closed and mark it as
// active and update the list of party members. If the session are recorded at
// the proxy, then this function does nothing as it's counterpart
// in the proxy will do this work.
func (s *session) heartbeat(ctx *ServerContext) {
	// If sessions are being recorded at the proxy, an identical version of this
	// goroutine is running in the proxy, which means it does not need to run here.
	if services.IsRecordAtProxy(ctx.SessionRecordingConfig.GetMode()) &&
		s.registry.srv.Component() == teleport.ComponentNode {
		return
	}

	// If no session server (endpoint interface for active sessions) is passed in
	// (for example Teleconsole does this) then nothing to sync.
	sessionServer := s.registry.srv.GetSessionServer()
	if sessionServer == nil {
		return
	}

	s.log.Debugf("Starting poll and sync of terminal size to all parties.")
	defer s.log.Debugf("Stopping poll and sync of terminal size to all parties.")

	tickerCh := time.NewTicker(defaults.SessionRefreshPeriod)
	defer tickerCh.Stop()

	// Loop as long as the session is active, updating the session in the backend.
	for {
		select {
		case <-tickerCh.C:
			partyList := s.exportPartyMembers()

			err := sessionServer.UpdateSession(rsession.UpdateRequest{
				Namespace: s.getNamespace(),
				ID:        s.id,
				Parties:   &partyList,
			})
			if err != nil {
				s.log.Warnf("Unable to update session %v as active: %v", s.id, err)
			}
		case <-s.stopC:
			return
		}
	}
}

func (s *session) checkPresence() error {
	s.mu.Lock()
	defer s.mu.Unlock()

	sess, err := s.trackerGet()
	if err != nil {
		return trace.Wrap(err)
	}

	for _, participant := range sess.GetParticipants() {
		if participant.User == s.initiator {
			continue
		}

		if participant.Mode == string(types.SessionModeratorMode) && time.Now().UTC().After(participant.LastActive.Add(PresenceMaxDifference)) {
			s.log.Warnf("Participant %v is not active, kicking.", participant.ID)
			party := s.parties[rsession.ID(participant.ID)]
			if party != nil {
				if err := s.removeParty(party); err != nil {
					s.log.WithError(err).Warnf("Failed to kick participant %v for inactivity.", participant.ID)
				}
			}
		}
	}

	return nil
}

func (s *session) checkIfStart() (bool, auth.PolicyOptions, error) {
	var participants []auth.SessionAccessContext

	for _, party := range s.parties {
		if party.ctx.Identity.TeleportUser == s.initiator {
			continue
		}

		participants = append(participants, auth.SessionAccessContext{
			Username: party.ctx.Identity.TeleportUser,
			Roles:    party.ctx.Identity.RoleSet,
			Mode:     party.mode,
		})
	}

	shouldStart, policyOptions, err := s.access.FulfilledFor(participants)
	if err != nil {
		return false, auth.PolicyOptions{}, trace.Wrap(err)
	}

	return shouldStart, policyOptions, nil
}

// addParty is called when a new party joins the session.
func (s *session) addParty(p *party, mode types.SessionParticipantMode) error {
	if s.login != p.login {
		return trace.AccessDenied(
			"can't switch users from %v to %v for session %v",
			s.login, p.login, s.id)
	}

	s.mu.Lock()
	defer s.mu.Unlock()

	if len(s.parties) == 0 {
		canStart, _, err := s.checkIfStart()
		if err != nil {
			return trace.Wrap(err)
		}

		if !canStart && services.IsRecordAtProxy(p.ctx.SessionRecordingConfig.GetMode()) {
			go s.Stop()
			return trace.AccessDenied("session requires additional moderation but is in proxy-record mode")
		}
	}

	// Adds participant to in-memory map of party members.
	s.parties[p.id] = p
	s.participants[p.id] = p

	err := s.trackerAddParticipant(p)
	if err != nil {
		return trace.Wrap(err)
	}

	// Write last chunk (so the newly joined parties won't stare at a blank
	// screen).
	if _, err := p.Write(s.io.GetRecentHistory()); err != nil {
		return trace.Wrap(err)
	}

	// Register this party as one of the session writers (output will go to it).
	s.io.AddWriter(string(p.id), p)
	p.ctx.AddCloser(p)
	s.term.AddParty(1)

	s.BroadcastMessage("User %v joined the session.", p.user)
	s.log.Infof("New party %v joined session: %v", p.String(), s.id)

	if mode == types.SessionPeerMode {
		// This goroutine keeps pumping party's input into the session.
		go func() {
			defer s.term.AddParty(-1)
			_, err := io.Copy(s.inWriter, p)
			if err != nil {
				s.log.Errorf("Party member %v left session %v due to an error: %v", p.id, s.id, err)
			}
			s.log.Infof("Party member %v left session %v.", p.id, s.id)

			err = s.trackerRemoveParticipant(p.user)
			if err != nil {
				s.log.Errorf("Failed to remove participant %v from session tracker %v: %v", p.id, s.id, err)
			}
		}()
	}

	s.stateUpdate.L.Lock()
	defer s.stateUpdate.L.Unlock()
	if s.state == types.SessionState_SessionStatePending {
		canStart, _, err := s.checkIfStart()
		if err != nil {
			return trace.Wrap(err)
		}

		if canStart {
			if !s.started {
				s.started = true

				go func() {
					err := s.launch(s.scx)
					if err != nil {
						s.log.Errorf("Failed to launch session %v: %v", s.id, err)
					}
				}()
			} else {
				err := s.trackerUpdateState(types.SessionState_SessionStateRunning)
				if err != nil {
					s.log.Warnf("Failed to set tracker state to %v", types.SessionState_SessionStateRunning)
				}
			}
		} else if !s.started {
			base := "Waiting for required participants..."

			if s.displayParticipantRequirements {
				s.BroadcastMessage(base+"\r\n%v", s.access.PrettyRequirementsList())
			} else {
				s.BroadcastMessage(base)
			}
		}
	}

	return nil
}

func (s *session) join(ch ssh.Channel, req *ssh.Request, ctx *ServerContext, mode types.SessionParticipantMode) (*party, error) {
	if ctx.Identity.TeleportUser != s.initiator {
		roles := []types.Role(ctx.Identity.RoleSet)
		accessContext := auth.SessionAccessContext{
			Roles: roles,
		}

		modes, err := s.access.CanJoin(accessContext)
		if err != nil {
			return nil, trace.Wrap(err)
		}

		if !auth.SliceContainsMode(modes, mode) {
			return nil, trace.AccessDenied("insufficient permissions to join session %v", s.id)
		}

		if s.presenceEnabled {
			_, err := ch.SendRequest(teleport.MFAPresenceRequest, false, nil)
			if err != nil {
				return nil, trace.WrapWithMessage(err, "failed to send MFA presence request")
			}
		}
	}

	p := newParty(s, mode, ch, ctx)
	if err := s.addParty(p, mode); err != nil {
		return nil, trace.Wrap(err)
	}

	// Emit session join event to both the Audit Log as well as over the
	// "x-teleport-event" channel in the SSH connection.
	s.emitSessionJoinEvent(p.ctx)

	return p, nil
}

func (s *session) getParties() (parties []*party) {
	s.mu.Lock()
	defer s.mu.Unlock()
	for _, p := range s.parties {
		parties = append(parties, p)
	}
	return parties
}

type party struct {
	sync.Mutex

	log        *log.Entry
	login      string
	user       string
	serverID   string
	site       string
	id         rsession.ID
	s          *session
	sconn      *ssh.ServerConn
	ch         ssh.Channel
	ctx        *ServerContext
	lastActive time.Time
	mode       types.SessionParticipantMode
}

func newParty(s *session, mode types.SessionParticipantMode, ch ssh.Channel, ctx *ServerContext) *party {
	return &party{
		log: log.WithFields(log.Fields{
			trace.Component: teleport.Component(teleport.ComponentSession, ctx.srv.Component()),
		}),
		user:     ctx.Identity.TeleportUser,
		login:    ctx.Identity.Login,
		serverID: s.registry.srv.ID(),
		site:     ctx.ServerConn.RemoteAddr().String(),
		id:       rsession.NewID(),
		ch:       ch,
		ctx:      ctx,
		s:        s,
		sconn:    ctx.ServerConn,
		mode:     mode,
	}
}

func (p *party) updateActivity() {
	p.Lock()
	defer p.Unlock()
	p.lastActive = time.Now()
}

func (p *party) getLastActive() time.Time {
	p.Lock()
	defer p.Unlock()
	return p.lastActive
}

func (p *party) Read(bytes []byte) (int, error) {
	p.updateActivity()
	return p.ch.Read(bytes)
}

func (p *party) Write(bytes []byte) (int, error) {
	return p.ch.Write(bytes)
}

func (p *party) String() string {
	return fmt.Sprintf("%v party(id=%v)", p.ctx, p.id)
}

func (p *party) Close() (err error) {
	p.log.Infof("Closing party %v", p.id)
	return trace.Wrap(p.ch.Close())
}

func (s *session) trackerGet() (types.SessionTracker, error) {
	if s.registry.auth == nil {
		return nil, trace.BadParameter("cannot fetch session without auth service")
	}

	// get the session from the registry
	sess, err := s.registry.auth.GetSessionTracker(s.serverCtx, s.id.String())
	if err != nil {
		return nil, trace.Wrap(err)
	}

	return sess, nil
}

func (s *session) trackerCreate(teleportUser string, policySet []*types.SessionTrackerPolicySet) error {
	if s.registry.auth == nil {
		return nil
	}

	s.log.Debug("Creating tracker")
	initator := &types.Participant{
		ID:         teleportUser,
		User:       teleportUser,
		LastActive: time.Now().UTC(),
	}

	reason := s.scx.env[teleport.EnvSSHSessionReason]
	var invited []string

	if s.scx.env[teleport.EnvSSHSessionInvited] != "" {
		err := json.Unmarshal([]byte(s.scx.env[teleport.EnvSSHSessionInvited]), &invited)
		if err != nil {
			return trace.Wrap(err)
		}
	}

	req := &proto.CreateSessionTrackerRequest{
		ID:           s.id.String(),
		Namespace:    apidefaults.Namespace,
		Type:         string(types.KubernetesSessionKind),
		Hostname:     s.registry.srv.GetInfo().GetHostname(),
		Address:      s.scx.ServerConn.LocalAddr().String(),
		ClusterName:  s.scx.ClusterName,
		Login:        "root",
		Initiator:    initator,
		HostUser:     initator.User,
		Reason:       reason,
		Invited:      invited,
		HostPolicies: policySet,
	}

	_, err := s.registry.auth.CreateSessionTracker(s.serverCtx, req)
	if err != nil {
		return trace.Wrap(err)
	}

	// Start go routine to push back session expiration while session is still active.
	go func() {
		ticker := s.scx.srv.GetClock().NewTicker(defaults.SessionTrackerExpirationUpdateInterval)
		defer ticker.Stop()
		for {
			select {
			case time := <-ticker.Chan():
				if err := s.trackerUpdateExpiry(time.Add(defaults.SessionTrackerTTL)); err != nil {
					s.log.WithError(err).Warningf("Failed to update session tracker expiration.")
				}
			case <-s.closeC:
				return
			}
		}
	}()

	return nil
}

func (s *session) trackerAddParticipant(participant *party) error {
	if s.registry.auth == nil {
		return nil
	}

	s.log.Debugf("Tracking participant: %v", participant.user)
	req := &proto.UpdateSessionTrackerRequest{
		SessionID: s.id.String(),
		Update: &proto.UpdateSessionTrackerRequest_AddParticipant{
			AddParticipant: &proto.SessionTrackerAddParticipant{
				Participant: &types.Participant{
					ID:         participant.user,
					User:       participant.user,
					Mode:       string(participant.mode),
					LastActive: time.Now().UTC(),
				},
			},
		},
	}

	err := s.registry.auth.UpdateSessionTracker(s.serverCtx, req)
	return trace.Wrap(err)
}

func (s *session) trackerRemoveParticipant(participantID string) error {
	if s.registry.auth == nil {
		return nil
	}

	s.log.Debugf("Not tracking participant: %v", participantID)
	req := &proto.UpdateSessionTrackerRequest{
		SessionID: s.id.String(),
		Update: &proto.UpdateSessionTrackerRequest_RemoveParticipant{
			RemoveParticipant: &proto.SessionTrackerRemoveParticipant{
				ParticipantID: participantID,
			},
		},
	}

	err := s.registry.auth.UpdateSessionTracker(s.serverCtx, req)
	return trace.Wrap(err)
}

func (s *session) trackerUpdateState(state types.SessionState) error {
	s.state = state
	s.stateUpdate.Broadcast()

	if s.registry.auth == nil {
		return nil
	}

	req := &proto.UpdateSessionTrackerRequest{
		SessionID: s.id.String(),
		Update: &proto.UpdateSessionTrackerRequest_UpdateState{
			UpdateState: &proto.SessionTrackerUpdateState{
				State: state,
			},
		},
	}

	err := s.registry.auth.UpdateSessionTracker(s.serverCtx, req)
	return trace.Wrap(err)
}

func (s *session) trackerUpdateExpiry(expires time.Time) error {
	if s.registry.auth == nil {
		return nil
	}

	req := &proto.UpdateSessionTrackerRequest{
		SessionID: s.id.String(),
		Update: &proto.UpdateSessionTrackerRequest_UpdateExpiry{
			UpdateExpiry: &proto.SessionTrackerUpdateExpiry{
				Expires: &expires,
			},
		},
	}

	err := s.registry.auth.UpdateSessionTracker(s.serverCtx, req)
	return trace.Wrap(err)
}<|MERGE_RESOLUTION|>--- conflicted
+++ resolved
@@ -234,98 +234,6 @@
 	return nil
 }
 
-<<<<<<< HEAD
-=======
-// leaveSession removes the given party from this session.
-func (s *SessionRegistry) leaveSession(party *party) error {
-	sess := party.s
-
-	// Remove member from in-members representation of party.
-	if err := sess.removeParty(party); err != nil {
-		return trace.Wrap(err)
-	}
-
-	// Emit session leave event to both the Audit Log as well as over the
-	// "x-teleport-event" channel in the SSH connection.
-	s.emitSessionLeaveEvent(party)
-
-	// this goroutine runs for a short amount of time only after a session
-	// becomes empty (no parties). It allows session to "linger" for a bit
-	// allowing parties to reconnect if they lost connection momentarily
-	lingerAndDie := func() {
-		lingerTTL := sess.GetLingerTTL()
-		if lingerTTL > 0 {
-			sess.scx.srv.GetClock().Sleep(lingerTTL)
-		}
-		// not lingering anymore? someone reconnected? cool then... no need
-		// to die...
-		if !sess.isLingering() {
-			fmt.Println("Lingering")
-			s.log.Infof("Session %v has become active again.", sess.id)
-			return
-		}
-		s.log.Infof("Session %v will be garbage collected.", sess.id)
-
-		// no more people left? Need to end the session!
-		s.removeSession(sess)
-
-		start, end := sess.startTime, time.Now().UTC()
-
-		// Emit a session.end event for this (interactive) session.
-		sessionEndEvent := &apievents.SessionEnd{
-			Metadata: apievents.Metadata{
-				Type:        events.SessionEndEvent,
-				Code:        events.SessionEndCode,
-				ClusterName: party.ctx.ClusterName,
-			},
-			ServerMetadata: apievents.ServerMetadata{
-				ServerID:        party.ctx.srv.HostUUID(),
-				ServerLabels:    party.ctx.srv.GetInfo().GetAllLabels(),
-				ServerNamespace: s.srv.GetNamespace(),
-				ServerHostname:  s.srv.GetInfo().GetHostname(),
-				ServerAddr:      party.ctx.ServerConn.LocalAddr().String(),
-			},
-			SessionMetadata: apievents.SessionMetadata{
-				SessionID: string(sess.id),
-			},
-			UserMetadata: apievents.UserMetadata{
-				User: party.user,
-			},
-			EnhancedRecording: sess.hasEnhancedRecording,
-			Participants:      sess.exportParticipants(),
-			Interactive:       true,
-			StartTime:         start,
-			EndTime:           end,
-			SessionRecording:  party.ctx.SessionRecordingConfig.GetMode(),
-		}
-		if err := sess.recorder.EmitAuditEvent(s.srv.Context(), sessionEndEvent); err != nil {
-			s.log.WithError(err).Warn("Failed to emit session end event.")
-		}
-
-		// close recorder to free up associated resources and flush data
-		if err := sess.recorder.Close(s.srv.Context()); err != nil {
-			s.log.WithError(err).Warn("Failed to close recorder.")
-		}
-
-		if err := sess.Close(); err != nil {
-			s.log.Errorf("Unable to close session %v: %v", sess.id, err)
-		}
-
-		// Remove the session from the backend.
-		if s.srv.GetSessionServer() != nil {
-			err := s.srv.GetSessionServer().DeleteSession(s.srv.GetNamespace(), sess.id)
-			if err != nil {
-				s.log.Errorf("Failed to remove active session: %v: %v. "+
-					"Access to backend may be degraded, check connectivity to backend.",
-					sess.id, err)
-			}
-		}
-	}
-	go lingerAndDie()
-	return nil
-}
-
->>>>>>> 30155e8d
 // NotifyWinChange is called to notify all members in the party that the PTY
 // size has changed. The notification is sent as a global SSH request and it
 // is the responsibility of the client to update it's window size upon receipt.
@@ -641,7 +549,6 @@
 		close(s.stopC)
 	}
 
-<<<<<<< HEAD
 	s.BroadcastMessage("Stopping session...")
 	s.log.Infof("Stopping session %v.", s.id)
 
@@ -671,28 +578,11 @@
 	// Set session state to terminated
 	s.stateUpdate.L.Lock()
 	defer s.stateUpdate.L.Unlock()
-	s.state = types.SessionState_SessionStateTerminated
-	s.stateUpdate.Broadcast()
+
 	err := s.trackerUpdateState(types.SessionState_SessionStateTerminated)
 	if err != nil {
 		s.log.Warnf("Failed to set tracker state to %v", types.SessionState_SessionStateTerminated)
 	}
-=======
-			if s.recorder != nil {
-				s.recorder.Close(s.serverCtx)
-			}
-
-			s.stateUpdate.L.Lock()
-			defer s.stateUpdate.L.Unlock()
-
-			err := s.trackerUpdateState(types.SessionState_SessionStateTerminated)
-			if err != nil {
-				s.log.Warnf("Failed to set tracker state to %v: %v", types.SessionState_SessionStateTerminated, err)
-			}
-		}()
-	})
-	return nil
->>>>>>> 30155e8d
 }
 
 // Close ends the active session and frees all resources. This should only be called
@@ -951,15 +841,10 @@
 
 	s.io.On()
 
-<<<<<<< HEAD
-	s.stateUpdate.Broadcast()
-	err := s.trackerUpdateState(types.SessionState_SessionStateRunning)
-=======
 	s.stateUpdate.L.Lock()
 	defer s.stateUpdate.L.Unlock()
 
-	err = s.trackerUpdateState(types.SessionState_SessionStateRunning)
->>>>>>> 30155e8d
+	err := s.trackerUpdateState(types.SessionState_SessionStateRunning)
 	if err != nil {
 		s.log.Warnf("Failed to set tracker state to %v", types.SessionState_SessionStateRunning)
 	}
@@ -1801,7 +1686,7 @@
 				if err := s.trackerUpdateExpiry(time.Add(defaults.SessionTrackerTTL)); err != nil {
 					s.log.WithError(err).Warningf("Failed to update session tracker expiration.")
 				}
-			case <-s.closeC:
+			case <-s.stopC:
 				return
 			}
 		}
@@ -1853,6 +1738,7 @@
 	return trace.Wrap(err)
 }
 
+// trackerUpdateState should occur under session.stateUpdate.Lock
 func (s *session) trackerUpdateState(state types.SessionState) error {
 	s.state = state
 	s.stateUpdate.Broadcast()
